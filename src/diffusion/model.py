from functools import partial

import torch
from lightning import LightningModule
from math import sqrt
from torch import nn
from transformers import AutoModel
from transformers import BertConfig

from src.diffusion.utils import configure_schedule, get_x0, get_diffusion_variables
from src.sampling import sample
from src.metrics import calculate_batch_ce
from src.utils import zero_rank_info


def get_components(name: str, mode: str, **model_kwargs):
    model = AutoModel.from_pretrained(name)

    if mode == "same":
        return model.encoder, model.decoder, model.config.d_model

    elif mode == "bert":
        decoder_config = BertConfig(
            vocab_size=model.config.vocab_size,
            is_decoder=True,
            add_cross_attention=True,
            **model_kwargs,
        )
        zero_rank_info(f"BERT config:\n{decoder_config}")

        decoder = AutoModel.from_config(decoder_config)

        return model.encoder, decoder, decoder.config.d_model


def freeze_params(model):
    for parameter in model.parameters():
        parameter.requires_grad = False


def flat_mean(tensor):
    return tensor.mean(dim=list(range(1, len(tensor.shape))))


class DiDi(LightningModule):
    def __init__(
        self,
        encoder,
        decoder,
        emb_dim: int,
        vocabulary_size: int,
        *,
        diffusion_steps: int,
        schedule: str,
        step_freq: int,
        pad_idx: int,
        lr: float = 0.0001,
<<<<<<< HEAD
        momentum: float = 0.95,
        sampling_mode: str = "ddpm",
=======
        warmup_steps: int = 0,
        min_lr: float = None,
>>>>>>> a74b45b7
        s_churn: float = 0.0,
        s_tmin: float = 0.0,
        s_tmax: float = float("+inf"),
        batch_decoder=None,
    ):
        super().__init__()
        self.save_hyperparameters(ignore=[encoder, decoder])
        self.diffusion_steps = diffusion_steps
        self.pad_idx = pad_idx
        self.step_freq = step_freq
        self.encoder_dim = encoder.config.d_model
        self.decoder_dim = emb_dim

        self.emb = nn.Embedding(vocabulary_size, emb_dim, padding_idx=pad_idx)
        self.time_embeds = nn.Embedding(diffusion_steps + 1, emb_dim)

        self.sampling_mode = sampling_mode
        self.s_churn = s_churn
        self.s_tmin = s_tmin
        self.s_tmax = s_tmax

        self.encoder = encoder
        freeze_params(self.encoder)

        self.decoder = decoder
        self.classifier = nn.Linear(emb_dim, vocabulary_size)

        if self.encoder_dim != self.decoder_dim:
            self.adapter = nn.Sequential(nn.Linear(self.encoder_dim, emb_dim), nn.Tanh(), nn.Linear(emb_dim, emb_dim))

        sigmas, std_0 = configure_schedule(diffusion_steps, schedule)
        self.register_buffer("sigmas", sigmas)
        self.register_buffer("std_0", std_0)

        self.lr, self.warmup, self.min_lr = lr, warmup_steps, min_lr

        self.val_ce: list[float] = []
        self.val_acc: list[float] = []
        self.batch_decoder = batch_decoder

    def configure_optimizers(self):
        optimizer = torch.optim.AdamW(self.parameters(), lr=1.0)  # Fully control LR from scheduler
        scheduler_lambda = partial(rsqrt_with_warmup, max_lr=self.lr, min_lr=self.min_lr, warmup=self.warmup)
        lr_scheduler_config = {
            "scheduler": torch.optim.lr_scheduler.LambdaLR(optimizer, scheduler_lambda),
            "interval": "step",
        }
        return [optimizer], [lr_scheduler_config]

    def train(self, mode: bool = True):
        super().train(mode)
        self.encoder.eval()  # Keep encoder always in eval mode
        return self

    def forward(
        self,
        encoder_input_ids: torch.Tensor = None,
        encoder_attention_mask: torch.Tensor = None,
        decoder_inputs_embeds: torch.Tensor = None,
        time_ids: torch.Tensor = None,
        context: torch.Tensor = None,
    ):
        if encoder_input_ids is None and context is None:
            raise ValueError("Either `encoder_input_ids` or `context` must be provided.")

        if context is None:
            with torch.no_grad():
                context = self.encoder(
                    input_ids=encoder_input_ids, attention_mask=encoder_attention_mask
                ).last_hidden_state

                if self.encoder_dim != self.decoder_dim:
                    context = self.adapter(context)

        time_embeds = self.time_embeds(time_ids)
        input_embeds = decoder_inputs_embeds + time_embeds

        output = self.decoder(
            inputs_embeds=input_embeds,
            encoder_hidden_states=context,
            encoder_attention_mask=encoder_attention_mask,
        ).last_hidden_state
        return output, context

    def training_step(self, batch: list, batch_idx: int):
        raw_context, target = batch
        emb = self.emb(target.input_ids)
        x_0 = get_x0(emb, self.std_0)
        noise = torch.randn_like(x_0)

        # x: [batch size; seq len; emb dim], t: [batch size]
        x_t, t = get_diffusion_variables(self.diffusion_steps, x_0, self.sigmas, noise)

        x_0_hat, _ = self(
            encoder_input_ids=raw_context.input_ids,
            encoder_attention_mask=raw_context.attention_mask,
            decoder_inputs_embeds=x_t,
            time_ids=t,
        )  # [batch size; seq len; emb dim]

        logits = self.classifier(x_0)  # [batch size; seq len; vocab size]
        ce = calculate_batch_ce(logits, target.input_ids, target.attention_mask)

        non_pad_mask = target.attention_mask.unsqueeze(-1)
        mse = torch.where(
            t == 1,
            flat_mean((x_0_hat - emb) ** 2 * non_pad_mask),
            flat_mean((x_0_hat - x_0) ** 2 * non_pad_mask),
        ).mean()

        t0_loss = (x_0**2 * non_pad_mask).mean()
        loss = mse + ce + t0_loss

        metrics = {"train/mse": mse, "train/ce": ce, "train/t0": t0_loss, "train/loss": loss}
        self.log_dict(metrics, sync_dist=True, on_step=True, on_epoch=False)
        return loss

    def validation_step(self, batch: list, batch_idx: int):
        raw_context, target = batch
        logits = sample(raw_context, self, self.sampling_mode, self.step_freq, raw_output=True)
        predictions = logits.argmax(-1)

        self.val_ce.append(calculate_batch_ce(logits, target.input_ids, target.attention_mask).item())
        self.val_acc.append(
            (((predictions == target.input_ids) * target.attention_mask).sum() / target.attention_mask.sum()).item()
        )

        if self.batch_decoder and batch_idx == 0:
            # Should be list[list[str]]
            decoded_context = self.batch_decoder(raw_context.input_ids)
            decoded_reply = self.batch_decoder(target.input_ids)
            decoded_predictions = self.batch_decoder(predictions)
            data = list(zip(decoded_context, decoded_reply, decoded_predictions))
            self.logger.log_text("samples", columns=["context", "reply", "predictions"], data=data)

    def on_validation_epoch_end(self):
        metrics = {"val/ce": sum(self.val_ce) / len(self.val_ce), "val/accuracy": sum(self.val_acc) / len(self.val_acc)}
        self.log_dict(metrics, sync_dist=True, on_step=False, on_epoch=True)
        self.val_ce.clear()
        self.val_acc.clear()


def rsqrt_with_warmup(step: int, max_lr: float, min_lr: float, warmup: int) -> float:
    """Scheduler for learning rate with a form of reverse sqrt (known as Noam favorite scheduler):
        `lr_t = max_lr * sqrt(1 / t)`

    Warm-up increases learning rate from 0 with square root form and then smoothly decay with reverse square root.
        `lr_t = max_lr * sqrt(t / warmup)` if t <= warmup
        `lr_t = max_lr * sqrt(warmup / t)` if t > warmup

    Also, there is control of minimum learning rate

    :param step: current step
    :param max_lr: maximum learning rate
    :param min_lr: minimum learning rate
    :param warmup: number of warmup steps
    :return: next learning rate
    """
    if warmup == 0:
        lr = max_lr * sqrt(1 / step)
    elif step < warmup:
        lr = max_lr * sqrt(step / warmup)
    else:
        lr = max_lr * sqrt(warmup / step)

    if min_lr is not None:
        lr = max(lr, min_lr)
    return lr<|MERGE_RESOLUTION|>--- conflicted
+++ resolved
@@ -55,13 +55,9 @@
         step_freq: int,
         pad_idx: int,
         lr: float = 0.0001,
-<<<<<<< HEAD
-        momentum: float = 0.95,
-        sampling_mode: str = "ddpm",
-=======
         warmup_steps: int = 0,
         min_lr: float = None,
->>>>>>> a74b45b7
+        sampling_mode: str = "ddpm",
         s_churn: float = 0.0,
         s_tmin: float = 0.0,
         s_tmax: float = float("+inf"),
